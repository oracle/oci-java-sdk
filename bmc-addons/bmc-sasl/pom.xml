<?xml version="1.0" encoding="UTF-8"?>
<project xmlns="http://maven.apache.org/POM/4.0.0"
  xmlns:xsi="http://www.w3.org/2001/XMLSchema-instance"
  xsi:schemaLocation="http://maven.apache.org/POM/4.0.0 http://maven.apache.org/xsd/maven-4.0.0.xsd">
  <modelVersion>4.0.0</modelVersion>

  <parent>
    <artifactId>oci-java-sdk-addons</artifactId>
    <groupId>com.oracle.oci.sdk</groupId>
<<<<<<< HEAD
    <version>1.14.0</version>
=======
    <version>1.15.1</version>
>>>>>>> 5189ef65
    <relativePath>../pom.xml</relativePath>
  </parent>

  <artifactId>oci-java-sdk-addons-sasl</artifactId>
  <name>Oracle Cloud Infrastructure SDK - SASL Client</name>
  <description>This project contains the SASL client used for Oracle Cloud Infrastructure</description>
  <url>https://docs.cloud.oracle.com/Content/API/SDKDocs/javasdk.htm</url>

  <build>
    <!-- Substitutes maven properties into the SDK properties -->
    <resources>
      <resource>
        <directory>src/main/resources</directory>
        <filtering>true</filtering>
      </resource>
    </resources>
    <plugins>
      <plugin>
        <groupId>com.github.os72</groupId>
        <artifactId>protoc-jar-maven-plugin</artifactId>
        <version>3.11.1</version>
        <executions>
          <execution>
            <phase>generate-sources</phase>
            <goals>
              <goal>run</goal>
            </goals>
            <configuration>
              <inputDirectories>
                <include>${project.basedir}/src/main/protobuf</include>
              </inputDirectories>
              <outputTargets>
                <outputTarget>
                  <type>java</type>
                  <outputDirectory>${project.basedir}/target/generated-sources/protobuf</outputDirectory>
                </outputTarget>
              </outputTargets>
            </configuration>
          </execution>
        </executions>
      </plugin>
    </plugins>
  </build>

  <dependencies>
    <dependency>
      <groupId>com.google.protobuf</groupId>
      <artifactId>protobuf-java</artifactId>
      <version>3.11.1</version>
    </dependency>
    <dependency>
      <groupId>com.oracle.oci.sdk</groupId>
      <artifactId>oci-java-sdk-common</artifactId>
<<<<<<< HEAD
      <version>1.14.0</version>
=======
      <version>1.15.1</version>
>>>>>>> 5189ef65
    </dependency>
  </dependencies>

</project><|MERGE_RESOLUTION|>--- conflicted
+++ resolved
@@ -7,11 +7,7 @@
   <parent>
     <artifactId>oci-java-sdk-addons</artifactId>
     <groupId>com.oracle.oci.sdk</groupId>
-<<<<<<< HEAD
-    <version>1.14.0</version>
-=======
     <version>1.15.1</version>
->>>>>>> 5189ef65
     <relativePath>../pom.xml</relativePath>
   </parent>
 
@@ -65,11 +61,7 @@
     <dependency>
       <groupId>com.oracle.oci.sdk</groupId>
       <artifactId>oci-java-sdk-common</artifactId>
-<<<<<<< HEAD
-      <version>1.14.0</version>
-=======
       <version>1.15.1</version>
->>>>>>> 5189ef65
     </dependency>
   </dependencies>
 
