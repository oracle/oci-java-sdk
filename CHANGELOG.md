# Change Log
All notable changes to this project will be documented in this file.

The format is based on [Keep a Changelog](http://keepachangelog.com/).

<<<<<<< HEAD
=======
## 1.15.1 - 2020-03-17
### Added
- Support for serial console connections in the Database service
- Support for preview database versions in the Database service
- Support for node reboot migration maintenance status and maintenance windows in the Database service
- Support for using instance metadata API v2 for instance principals authentication

### Fixed
- Retries for requests that take an `InputStream` as input will now function correctly.
- Retries will correctly report upload progress to the `ProgressReporter` for the Object Storage upload manager.

### Breaking changes
- In case retries are necessary, the number of `completed` bytes reported to the `ProgressReporter` will decrease. The `completed` bytes number is not monotonically increasing anymore.
- To allow retries, the `MultipartObjectAssembler` of the Object Storage upload manager will always allow overwriting existing parts.
- The `com.oracle.bmc.database.model.AutonomousExadataInfrastructureMaintenanceWindow` class and the `com.oracle.bmc.database.model.AutonomousExadataInfrastructureMaintenanceWindow$DayOfWeek` enum were removed. They were extraneous and not in use anywhere in the API.

>>>>>>> 5189ef65
## 1.14.0 - 2020-03-10
### Added
- Support for Events service integration with alerts in the Budgets service


### Breaking changes
- The `com.oracle.bmc.budget.requests.ListAlertRulesRequest$SortOrder` and `com.oracle.bmc.budget.requests.ListBudgetsRequest$SortOrder` enums have been replaced by the `com.oracle.bmc.budget.model.SortOrder` enum.
- The type of `com.oracle.bmc.budget.requests.ListAlertRulesRequest.sortBy` and `com.oracle.bmc.budget.requests.ListBudgetsRequest.sortBy` has been changed from `String` to the `com.oracle.bmc.budget.model.SortBy` enum.
- The type of `com.oracle.bmc.budget.requests.ListAlertRulesRequest.lifecycleState` and `com.oracle.bmc.budget.requests.ListBudgetsRequest.lifecycleState` has been changed from `String` to the `com.oracle.bmc.budget.model.LifecycleState` enum.

## 1.13.2 - 2020-03-03
### Added
- Support for updating the shape of a Database System in the Database service
- Support for generating CPE configurations for download in the Networking service
- Support for private IPs and fault domains of cluster nodes in the Container Engine for Kubernetes service
- Support for calling Oracle Cloud Infrastructure services in the ca-montreal-1 region

## 1.13.1 - 2020-02-25
### Added
- Support for restarting autonomous databases in the Database service
- Support for private endpoints on autonomous databases in the Database service
- Support for IP-based policies in the Identity service
- Support for management of OAuth 2.0 client credentials in the Identity service
- Support for OCI Functions as a subscription protocol in the Notifications service

## 1.13.0 - 2020-02-18
### Added
- Support for the NoSQL Database service
- Support for filtering database versions by storage management type in the Database service
- Support for specifying paid listing types within pricing models in the Marketplace service
- Support for primary and non-primary instance types in the Content and Experience service

### Breaking changes
- Removed LifecycleState enum in Marketplace service (was unused)

## 1.12.6 - 2020-02-11
### Added
- Support for listing supported database versions for Autonomous Database Serverless, and selecting a version at provisioning time in the Database service
- Support for TCP proxy protocol versions on listener connection configurations in the Load Balancer service
- Support for calling the Notifications service in alternate realms
- Support for calling Oracle Cloud Infrastructure services in the eu-amsterdam-1 and me-jeddah-1 regions

## 1.12.5 - 2020-02-04
### Added
- Support for the Data Science service
- Support for calling Oracle Cloud Infrastructure services in the ap-osaka-1 and ap-melbourne-1 regions

## 1.12.4 - 2020-01-28
### Added
- Support for the Application Migration service
- Support for the Data Flow service
- Support for the Data Catalog service
- Support for cross-shape Data Guard in the Database service
- Support for offline data export in the Data Transfer service

## 1.12.3 - 2020-01-21
### Added
- Support for getting DRG redundancy status in the Networking service
- Support for cloning autonomous databases from backups in the Database service

## 1.12.2 - 2020-01-14
### Added
- Support for a description field on route rules and security rules in the Networking service
- Support for starting and stopping Digital Assistant instances in the Digital Assistant service
- Support for shared database homes on Exadata, bare metal, and virtual machine instances in the Database service
- Support for tracking a number of Database service operations through the Work Requests service

## 1.12.1 - 2020-01-08
### Added
- Support for optionally specifying the corporate proxy field when creating Exadata infrastructure in the Database service
- Support for maintenance windows, and rescheduling maintenance runs, on autonomous container databases in the Database service

## 1.12.0 - 2019-12-17
### Added
- Support for the API Gateway service
- Support for the OS Management service
- Support for the Marketplace service
- Support for "default"-type vaults in the Key Management service
- Support for bringing your own keys in the Key Management service 
- Support for cross-region backups of boot volumes in the Block Storage service
- Support for top-level TSIG keys in the DNS service
- Support for resizing virtual machine instances to different shapes in the Compute service
- Support for management configuration of cloud agents in the Compute service
- Support for launching node pools using image IDs in the Container Engine for Kubernetes service

### Breaking changes
- Removed support for v1 auth tokens in kubeconfig files in the `CreateClusterKubeconfigContentDetails` class of the Container Engine for Kubernetes service
- Removed the IDCS access token requirement on the delete deleteOceInstance operation in the Content and Experience service, which is why the `DeleteOceInstanceDetails` class was removed

## 1.11.0 - 2019-12-10
### Added
- Support for etags on results of the List Objects API in the Object Storage service
- Support for OCIDs on buckets in the Object Storage service
- Support for content-disposition and cache-control headers on objects in the Object Storage service
- Support for recovering deleted compartments in the Identity service
- Support for sharing volumes across multiple instances in the Block Storage service
- Support for connect harnesses and stream pools in the Streaming service
- Support for associating file storage mount targets with network security groups in the File Storage service 
- Support for calling Oracle Cloud Infrastructure services in the uk-gov-london-1 region

### Breaking changes
- The `com.oracle.bmc.streaming.model.ArchiverLifecycleState` enum in the Streaming service has been replaced by the `com.oracle.bmc.streaming.model.Archiver.LifecycleState` enum

## 1.10.0 - 2019-11-26
### Added
- Support for maintenance windows on autonomous databases in the Database service
- Support for getting the compute units (OCPUs) of an Exadata autonomous transaction processing - dedicated resource in the Database service

### Breaking changes
- Create database home from VM_CLUSTER_BACKUP is removed from Database Service

## 1.9.5 - 2019-11-19
### Added
- Support for four-byte autonomous system numbers (ASNs) on FastConnect resources in the Networking service
- Support for choosing fault domains when creating instance pools in the Compute service
- Support for allowing connections from only specific VCNs to autonomous data warehouse and autonomous transaction processing instances in the Database service

## 1.9.4 - 2019-11-12
### Added
- Support for access to APEX and SQL Dev features on autonomous transaction processing and autonomous data warehouse resources in the Database service
- Support for registering / deregistering autonomous transaction processing and autonomous data warehouse resources with Data Safe in the Database service
- Support for redirecting HTTP / HTTPS request URIs to different URIs in the Load Balancing service
- Support for specifying compartments on options APIs in the Container Engine for Kubernetes service
- Support for volume performance units on block volumes in the Block Storage service

## 1.9.3 - 2019-11-05
### Added
- Support for the Analytics Cloud service
- Support for the Integration Cloud service
- Support for IKE versions in IPSec connections in the Virtual Networking service
- Support for getting a stack's Terraform state in the Resource Manager service

## 1.9.2 - 2019-10-29
### Added
- Support for wallet rotation operations on Autonomous Databases in the Database service
- Support for adding and removing image shape compatibility entries in the Compute service
- Support for managing redirects in the Web Application Acceleration and Security service
- Support for migrating zones from the Dyn HTTP Redirect Service to Oracle Cloud Infrastructure in the DNS service

## 1.9.1 - 2019-10-15
### Added
- Support for the Digital Assistant service
- Support for work requests on Instance Pool operations in the Compute service

## 1.9.0 - 2019-10-08
### Added
- Support for the new schema for events in the Audit service
- Support for entitlements in the Data Transfer service
- Support for custom scheduled backup policies on volumes in the Block Storage service
- Support for specifying the network type when launching virtual machine instances in the Compute service
- Support for Monitoring service integration in the Health Checks service

### Breaking changes
- For `com.oracle.bmc.dts.model.TransferApplianceEntitlement`:
	- The `Status` enum has been removed and replaced with `LifecycleState`
	- The `tenantId` parameter has been renamed as `id`
- The `eTag` parameter has been removed from `com.oracle.bmc.healthchecks.responses.ChangeHttpMonitorCompartmentResponse`
- The Audit service version to support the new schema was increased to 20190901.  Older versions of the SDK (< 1.9.0) will continue to function to support Audit service version 20160918

## 1.8.2 - 2019-10-01
### Added
- Support for required tags in the Identity service
- Support for work requests on tagging operations in the Identity service
- Support for enumerated tag values in the Identity service
- Support for moving dynamic routing gateway resources across compartments in the Networking service
- Support for migrating zones from Dyn managed DNS to OCI in the DNS service
- Support for fast provisioning for virtual machine databases in the Database service

## 1.8.1 - 2019-09-24
### Added
- Support for selecting the Terraform version to use in the Resource Manager service
- Support for bucket re-encryption in the Object Storage service
- Support for enabling / disabling bucket-level events in the Object Storage service

## 1.8.0 - 2019-09-17
### Added
- Support for importing state files in the Resource Manager service
- Support for Exadata Cloud at Customer in the Database service
- Support for free tier resources and system tags in the Load Balancing service
- Support for free tier resources and system tags in the Compute service
- Support for free tier resources and system tags in the Block Storage service
- Support for free tier and system tags on autonomous databases in the Database service

### Breaking
- The class `com.oracle.bmc.database.model.CreateDbHomeWithDbSystemIdBase` was renamed to `com.oracle.bmc.database.model.CreateDbHomeBase` that impacts the following references:
    - `CreateDbHomeRequest#createDbHomeWithDbSystemIdDetails` parameter type
    - `CreateDbHomeWithDbSystemIdDetails` class extension
    - `CreateDbHomeWithDbSystemIdFromBackupDetails` class extension

## 1.7.0 - 2019-09-10
### Added
- Support for specifying the `autoBackupWindow` field for scheduling backups in the Database service
- Support for network security groups on autonomous Exadata infrastructure in the Database service
- Support for Kubernetes secrets encryption in customer clusters, regional subnets, and cluster authentication for instance principals in the Container Engine for Kubernetes service
- Support for the Oracle Content and Experience service

### Breaking
- The etag field has been removed from the `com.oracle.bmc.ons.responses.ChangeTopicCompartmentResponse` and `com.oracle.bmc.ons.responses.ChangeSubscriptionCompartmentResponse` classes of the Notifications service

## 1.6.3 - 2019-09-03
### Added
- Support for the Sydney (SYD) region
- Support for managing cluster networks in the Compute Autoscaling service
- Support for tracking asynchronous operations via work requests in the Database service

## 1.6.2 - 2019-08-27
### Added
- Support for the Sao Paulo (GRU) region
- Support for dedicated virtual machine hosts in the Compute service
- Support for resource groups in metrics and alarms in the Monitoring service

## 1.6.1 - 2019-08-20
### Added
- Support for the Limits service
- Support for archiving to Object Storage in the Streaming service
- Support for etags on resources in the Streaming service
- Support for Key Management service (KMS) encryption of file systems in the File Storage service
- Support for moving public IP, DHCP, local peering gateway, internet gateway, network security group, and DRG attachment resources across compartments in the Networking service
- Support for multi-origin, basic cache, certificate mapping, and OCI Monitoring service integration in the Web Application Acceleration and Security service

### Changed
- Updated the Apache Connector Provider Add-On's transitive dependency on org.apache.httpcomponents:httpclient dependency to 4.5.9 to address the httpclient security vulnerability in normalizePath (see https://issues.apache.org/jira/browse/HTTPCLIENT-1803)

## 1.6.0 - 2019-08-13
### Added
- Support for the Data Transfer service
- Support for the Zurich (ZRH) region

### Breaking changes
- Breaking changes were made in the Web Application Acceleration and Security (WAAS) service:
    - `Certificate_subjectName` class was renamed to `CertificateIssuerName`
    - `Certificate_subjectName` class was renamed to `CertificateSubjectName`
    - `WafLog#timestamp` type was changed from `String` to `java.util.Date`
    - `WorkRequestOperationTypes#PurgeWaasPolicy` enum was removed
    - `ListCertificatesRequest#lifecycleState` and `ListWaasPoliciesRequest#lifecycleState` type was changed from `String` to `com.oracle.bmc.waas.model.LifecycleStates`
    - The `etag` parameter was removed from the following classes:
        - `AcceptRecommendationsResponse`
        - `DeleteWaasPolicyResponse`
        - `UpdateAccessRulesResponse`
        - `UpdateCaptchasResponse`
        - `UpdateDeviceFingerprintChallengeResponse`
        - `UpdateGoodBotsResponse`
        - `UpdateHumanInteractionChallengeResponse`
        - `UpdateJsChallengeResponse`
        - `UpdatePolicyConfigResponse`
        - `UpdateProtectionRulesResponse`
        - `UpdateProtectionSettingsResponse`
        - `UpdateThreatFeedsResponse`
        - `UpdateWaasPolicyResponse`
        - `UpdateWafAddressRateLimitingResponse`
        - `UpdateWafConfigResponse`
        - `UpdateWhitelistsResponse`

## 1.5.17 - 2019-08-06
### Added
- Support for IPv6 load balancers in the Load Balancing service
- Support for IPv6 on VCN and FastConnect resources in the Networking service

## 1.5.16 - 2019-07-30
### Added
- Support for the Mumbai (BOM) region
- Support for the Events service
- Support for moving streams across compartments in the Streaming service
- Support for moving FastConnect resources across compartments in the Networking service
- Support for moving policies across compartments in the Web Application Acceleration and Security service
- Support for tagging FastConnect resources in the Networking service

## 1.5.15 - 2019-07-23
### Added
- Support for moving resources across compartments in the Database service
- Support for moving resources across compartments in the Health Checks service
- Support for moving alarms across compartments in the Monitoring service
- Support for creating instance configurations from running instances in the Compute service
- Support for setting up budget alerts for cost tracking tags in the Budgets service

## 1.5.14 - 2019-07-16
### Added
- Support for the Functions service
- Support for the Quotas service
- Support for moving resources across compartments in the DNS service
- Support for moving instances across compartments in the Compute service
- Support for moving keys and vaults across compartments in the Key Management service
- Support for moving topics and subscriptions across compartments in the Notifications service
- Support for moving load balancers across compartments in the Load Balancing service
- Support for specifying permitted REST methods in load balancer rule sets in the Load Balancing service
- Support for configuring cookie session persistence in backend sets in the Load Balancing service
- Support for ACL rules in rule sets in the Load Balancing service
- Support for move compartment tree in the Identity service
- Support for specifying and returning a KMS key in backup operations in the Block Storage service
- Support for transit routing in the Networking service
- Support for authenticating via Resource Principals. An example of how to use resource principals is available on [GitHub](https://github.com/oracle/oci-java-sdk/tree/master/bmc-examples/src/main/java/FunctionsEphemeralResourcePrincipalAuthenticationDetailsProviderExample.java). This authentication method is only supported within the Functions service at this time.

## 1.5.13 - 2019-07-09
### Added
- Support for network security groups in the Load Balancing service
- Support for network security groups in Core Services
- Support for network security groups on database systems in the Database service
- Support for creating autonomous transaction processing and autonomous data warehouse previews in the Database service
- Support for getting the load balancer attachments of instance pools in the Compute service
- Support for moving resources across compartments in the Resource Manager service
- Support for moving VCN resources across compartments in the Networking service

## 1.5.12 - 2019-07-02
### Added
- Support for moving images, instance configurations, and instance pools across compartments in Core Services
- Support for moving autoscaling configurations across compartments in the Compute Autoscaling service

### Fixed
- Fixed a bug where the Streaming service's endpoints in Tokyo, Seoul, and future regions were not reachable from the SDK

## 1.5.11 - 2019-06-25
### Added
- Support for moving senders across compartments in the Email service
- Support for moving NAT gateway resources across compartments in Core Services

## 1.5.10 - 2019-06-18
### Added
- Support for moving service gateway resources across compartments in Core Services
- Support for moving block storage resources across compartments in Core Services
- Support for key deletion in the Key Management service

### Security
- Due to a security vulnerability in a dependency of older versions of the Java SDK, **it is important that you upgrade to this or a later version of the Java SDK**. Jackson-databind version 2.9.8, used by prior versions of the SDK, has known security vulnerabilities. The SDK now uses Jackson-databind version 2.9.9 which fixes these vulnerabilities.

## 1.5.9 - 2019-06-11
### Added
- Support for specifying custom boot volume sizes on instance configurations in the Compute Autoscaling service
- Support for 'Autonomous Transaction Processing - Dedicated' features, as well as maintenance run and backup operations on autonomous databases, autonomous container databases, and autonomous Exadata infrastructure in the Database service
- Support for retries in the Java SDK. An example of how to do this is available [here](https://github.com/oracle/oci-java-sdk/blob/master/bmc-examples/src/main/java/RetryExample.java)

### Fixed
- Non-buffered responses are now closed to fix connection leaks

## 1.5.8 - 2019-06-04
### Added
- Support for autoscaling autonomous databases and autonomous data warehouses in the Database service
- Support for specifying fault domains as part of instance configurations in the Compute Autoscaling service
- Support for deleting tag definitions and tag namespaces in the Identity service

### Fixed
- Support for regions in realms other than oraclecloud.com in the Load Balancing service

## 1.5.7 - 2019-05-28
### Added
- Support for the Work Requests service, and tracking of a number of Core Services operations through work requests
- Support for emulated volume attachments in Core Services
- Support for changing the compartment of resources in the File Storage service
- Support for tags in list operations in the File Storage service
- Support for returning UI password creation dates in the Identity service

## 1.5.6 - 2019-05-21
### Added
- Support for returning tags when listing instance configurations, instance pools, or autoscaling configurations in the Compute Autoscaling service
- Support for getting the namespace of another tenancy than the caller's tenancy in the Object Storage service
- Support for BGP dynamic routing and providing pre-shared secrets (PSKs) when establishing tunnels in the Networking service

## 1.5.5 - 2019-05-14
### Added
- Support for the Seoul (ICN) region
- Support for logging context fields on data-plane APIs of the Key Management Service
- Support for reverse pagination on list operations of the Email service
- Support for configuring backup retention windows on database backups in the Database service

## 1.5.4 - 2019-05-07
### Added
- Support for the Tokyo (NRT) region

## 1.5.2 - 2019-04-16
### Added
- Support for tagging dynamic groups in the Identity service
- Support for updating network ACLs and license types for autonomous databases and autonomous data warehouses in the Database service
- Support for editing static routes and IPSec remote IDs in the Virtual Networking service
 
## 1.5.1 - 2019-04-09
### Added
- Support for etag and if-match headers (for optimistic concurrency control) in the Email service
- RequestSigningFilter class that users can use for signing raw requests

## 1.5.0 - 2019-04-02
### Added
- Support for provider service key names on virtual circuits in the FastConnect service
- Support for customer reference names on cross connects and cross connect groups in the FastConnect service

### Changed
- Use of the SDK with Java 7 is no longer supported
- `com.oracle.bmc.Region` and `com.oracle.bmc.Realm` enumerations have been converted to classes to allow using the SDK with new unreleased regions and realms. An example of how to do this is available [here](https://github.com/oracle/oci-java-sdk/blob/master/bmc-examples/src/main/java/NewRegionAndRealmSupportWithoutSDKUpdate.java)

### Security
- Due to a security vulnerability in a dependency of older versions of the Java SDK, **it is important that you upgrade to this or a later version of the Java SDK**. Jackson-databind version 2.9.6, used by prior versions of the SDK, has known security vulnerabilities. The SDK now uses Jackson-databind version 2.9.8 which fixes these vulnerabilities.

## 1.4.4 - 2019-03-26
### Added
- Support for glob patterns and exclusions for object lifecycle management in the Object Storage service
- Documentation enhancements and corrections for traffic management in the DNS service

## 1.4.3 - 2019-03-19
### Added
- Support for specifying metadata on node pools in the Container Engine for Kubernetes service
- Support for provisioning a new autonomous database or autonomous data warehouse as a clone of another in the Database service

### Changed
- Most third-party dependencies are now shaded into the single shaded fat jar. Contrary to previous releases, this also includes Jersey; however, the shaded fat jar specifically excludes SLF4J along with BouncyCastle dependencies to allow customers to choose cryptography libraries based on their requirements (e.g., FIPS compliance).

## 1.4.2 - 2019-03-12
### Added
- Support for the Budgets service
- Support for managing multifactor authentication in the Identity service
- Support for managing default tags in the Identity service
- Support for account recovery in the Identity service
- Support for authentication policies in the Identity service
- Support for specifying the workload type when creating autonomous databases in the Database service
- Support for I/O resource management for Exadata database systems in the Database service
- Support for customer-specified timezones on database systems in the Database service

## 1.4.1 - 2018-02-28
### Added
- Support for the Monitoring service
- Support for the Notification service
- Support for the Resource Manager service
- Support for the Compute Autoscaling service
- Support for changing the compartment of a tag namespace in the Identity service
- Support for specifying fault domains in the Database service
- Support for managing instance monitoring in the Compute service
- Support for attaching/detaching load balancers to instance pools in the Compute service

## 1.4.0 - 2018-02-21
### Added
- Support for government-realm regions
- Support for the Streaming service
- Support for tags in the Key Management service
- Support for regional subnets in the Virtual Networking service

### Fixed
- Removed unused Announcements service `NotificationFollowupDetails` model and `getFollowups` operation

## 1.3.7 - 2018-02-07
### Added
- Support for the Web Application Acceleration and Security (WAAS) service
- Support for the Health Checks service
- Support for connection strings on Database resources in the Database service
- Support for traffic management in the DNS service
- Support for tagging in the Email service

## 1.3.6 - 2018-01-31
### Added
- Support for the Announcements service

## 1.3.5 - 2018-01-24
### Added
- Support for renaming databases during restore-from-backup operations in the Database service
- Support for calling Oracle Cloud Infrastructure services in the ca-toronto-1 region

### Changed
- Upgraded to Jersey version 2.27 and JAX-RS version 2.1

## 1.3.4 - 2019-01-10
### Added
- Support for device attributes on volume attachments in the Compute service
- Support for custom header rulesets in the Load Balancing service
- Add support to use RESTEasy with Java SDK. Examples can be found at [ResteasyClientWithObjectStorageExample](https://github.com/oracle/oci-java-sdk/blob/master/bmc-examples/src/main/java/ResteasyClientWithObjectStorageExample.java) and [InstancePrincipalsAuthenticationDetailsProviderWithResteasyClientExample](https://github.com/oracle/oci-java-sdk/blob/master/bmc-examples/src/main/java/InstancePrincipalsAuthenticationDetailsProviderWithResteasyClientExample.java)

### Fixed
- Reading entities from HTTP response without a Content-Type header no longer throws a NullPointerException

## 1.3.3 - 2018-12-13
### Added
- Support for Data Guard for VM shapes in the Database service
- Support for sparse disk groups for Exadata shapes in the Database service
- Support for a new field, isLatestForMajorVersion, when listing DB versions in the Database service
- Support for in-transit encryption for paravirtualized boot volume and data volume attachments in the Block Storage service
- Support for tagging DNS Zones in the DNS service
- Support for resetting credentials for SCIM clients associated with an Identity provider and updating user capabilities in the Identity service

### Fixed
- If the response body is an InputStream and the Content-Length header is available, the OCI Java SDK now throws an IOException if the data provided by the InputStream has a different size

## 1.3.2 - 2018-11-29
### Added
- Support for getting bucket statistics in the Object Storage service

### Fixed
- Storage service for copying volume backups across regions is now enabled
- Objects can now be retrieved from Object Storage even if their content type is invalid

## 1.3.1 - 2018-11-15
### Added
- Support for VCN transit routing in the Networking service

### Changed
- Bouncy Castle jar is no longer bundled within the shaded distribution `oci-java-sdk-shaded-full` and now must be included in the CLASSPATH.

## 1.3.0 - 2018-11-01
### Added
- Support for modifying the route table, DHCP options, and security lists associated with a subnet in the Networking service.
- Support for tagging of File Systems, Mount Targets, and Snapshots in the File Storage service.
- Support for nested compartments in the Identity service
- The region can be passed in via `SimpleAuthenticationDetailsProvider` and from config file using `ConfigFileAuthenticationDetailsProvider`

### Changed
- Passphrases are now passed as `char[]` instead of as `String`
- Optional headers that, when present, have to be signed are now included in the signature
- Attempts to parse the body only for responses that have Content-Type set to application/json; otherwise, it bails out and raises a generic `BmcException`

### Deprecated
- Methods accepting passphrases as `String` are deprecated; use `char[]` instead

### Notes
- The version is bumped to 1.3.0 due to breaking changes in previous release.

## 1.2.49 - 2018-10-18
### Added
- Support for cost tracking tags in the Identity service
- Support for generating and downloading wallets in the Database service
- Support for creating a standalone backup from an on-premises database in the Database service
- Support for db version and additional connection strings in the Autonomous Transaction Processing and Autonomous Data Warehouse resources of the Database service
- Support for copying volume backups across regions in the Block Storage service
- Support for deleting compartments in the Identity service
- Support for reboot migration for virtual machines in the Compute service
- Support for Instance Pools and Instance Configurations in the Compute service
- `lengthPerUploadPart` provides a simpler way to control the size of parts when using Upload Manager

### Breaking change
- The `dbDataSizeInMBs` field in the `com.oracle.bmc.database.model.Backup` and `com.oracle.bmc.database.model.BackupSummary` classes was renamed to `databaseSizeInGBs`, and its type was changed from `Integer` to `Double`
    - Before
    ```java
    private Integer dbDataSizeInMBs;
    ```
    - After
    ```java
    private Double databaseSizeInGBs;
    ```
- The data type of `databaseEdition` in the `com.oracle.bmc.database.model.Backup` and `com.oracle.bmc.database.model.Backup` classes was changed from `String` to `com.oracle.bmc.database.model.Backup.DatabaseEdition`
    - Before
    ```java
    private String databaseEdition;
    ```
    - After
    ```java
    private DatabaseEdition databaseEdition;
    ```

### Deprecated
- `UploadConfiguration.maxPartsForMultipartUpload` and `UploadConfiguration.minimumLengthPerUploadPart` in Upload Manager are now deprecated; use `UploadConfiguration.lengthPerUploadPart` instead


## 1.2.48 - 2018-10-04
### Added
- Support for trusted partner images through application listings and subscriptions in the Compute service
- Support for object lifecycle policies in the Object Storage service
- Support for copying objects across regions in the Object Storage service
- Support for network address translation (NAT) gateways in the Networking service

## 1.2.47 - 2018-09-27
### Added
- Support for `paravirtualized` launch mode when importing images in the Compute service
- Support for Key Management service
- Support for encrypting the contents of an Object Storage bucket using a Key Management service key
- Support for specifying a Key Management service key when launching a compute instance in the Compute service
- Support for specifying a Key Management service key when backing up or restoring a block storage volume in the Block Volume service

## 1.2.46 - 2018-09-06
### Added
- Support for updating metadata fields on an instance in the Compute service

## 1.2.45 - 2018-08-23
### Added
- Support for fault domains in the Identity service
- Support for Autonomous Data Warehouse and Autonomous Transaction Processing in the Database service
- Support for resizing an offline volume in the Block Storage service

## 1.2.44 - 2018-08-09
### Added
- Support for fault domains in the Compute service
- Support for configuring a connection pool and an HTTP(S) proxy with the apache connector add-on.  More information is available [here](http://github.com/oracle/oci-java-sdk/blob/master/bmc-addons/bmc-apache-connector-provider/README.md)

## 1.2.43 - 2018-07-26
### Added
- Support for the Search service. An example of how to call this service is available [here](https://github.com/oracle/oci-java-sdk/blob/master/bmc-examples/src/main/java/ResourceSearchExample.java)
- Support for specifying a backup policy when creating a boot volume in the Block Storage service
- Support for using the Java SDK in a FIPS compliant environment. Details available [here](https://docs.cloud.oracle.com/iaas/Content/API/SDKDocs/javasdkgettingstarted.htm#download)

## 1.2.42 - 2018-07-12
### Added
- Support for tagging Load Balancers in the Load Balancing service
- Support for export options in the File Storage service
- Support for retrieving compartment name and user name as part of events in the Audit service

## 1.2.41 - 2018-06-28
### Added
- Support for service gateway management in the Networking service
- Support for backup and clone of boot volumes in the Block Storage service

## 1.2.40 - 2018-06-14
### Added
- Support for the Container Engine service. A sample showing how to use this service from the SDK is available [here](https://github.com/oracle/oci-java-sdk/blob/master/bmc-examples/src/main/java/ContainerEngineClusterExample.java)

## 1.2.39 - 2018-05-31
### Added
- Support for the "soft shutdown" instance action in the Compute service
- Support for Auth Token management in the Identity service

## 1.2.38 - 2018-05-17

### Fixed
- Allow deserializing multiple query params
- Updated `GetInstancePublicIpExample` to now account for public IPs that may be associated with secondary private IP addresses

### Added
- Support for launching a database system from a backup in the Database service
- Support for backup or clone of multiple volumes at once using volume groups in the Block Storage service
- Support for the ability to optionally specify a compartment filter when listing exports in the File Storage service
- Support for tagging virtual cloud network resources in the Networking service
- Support for specifying the `PARAVIRTUALIZED` remote volume type when creating a virtual image or launching a new instance in the Compute service

## 1.2.37 - 2018-05-03

### Fixed
- `RestClientFactory` now uses the `JerseyClientBuilder` to create clients [issue#56](https://github.com/oracle/oci-java-sdk/issues/56)
- Shaded artifact now includes pom.xml [issue#57](https://github.com/oracle/oci-java-sdk/issues/57)

### Added
- Support for returning names for events in the Audit service
- Support for multiple hostnames per listener in the Load Balancing service
- Support waiting on multiple target states in `Waiter`

## 1.2.35 - 2018-04-19

### Fixed
- Upgraded Jackson to version 2.9.5 to address vulnerability [issue#55](https://github.com/oracle/oci-java-sdk/issues/55)
- PutObjectRequest does not callback invocationCallback object [issue#58](https://github.com/oracle/oci-java-sdk/issues/58)

### Added
- Support for tagging DbSystem and Database resources in the Database Service
- Support for filtering by `dbSystemId` in `listDbVersions` operation in Database Service

## 1.2.34 - 2018-04-05

### Fixed
- Provide better exception message when the required path parameter is empty

### Added
- Added example [here](https://github.com/oracle/oci-java-sdk/blob/master/bmc-examples/src/main/java/LaunchDbSystemExample.java) for how to launch a DB system
- Added example [here](https://github.com/oracle/oci-java-sdk/blob/master/bmc-examples/src/main/java/TaggingExample.java) for managing tags and tag namespaces, as well as how to apply freeform and defined tags to a resource

## 1.2.33 - 2018-03-27

### Added
- Added support for remote VCN peering across regions.  See [here](https://github.com/oracle/oci-java-sdk/blob/master/bmc-examples/src/main/java/RemotePeeringConnectionExample.java) for a sample
- Added support for calling Oracle Cloud Infrastructure services in the uk-london-1 (LHR) region
- Added a version of the Java SDK library that bundles several of its dependencies in shaded form

## 1.2.29 - 2018-03-08

### Added
- Added support for the Email Service. An example on how to call this service can be found [here](https://github.com/oracle/oci-java-sdk/blob/master/bmc-examples/src/main/java/EmailServiceExample.java)
- Added support for SMTP credentials in the Identity Service. An example of managing SMTP credentials is available in the email service example [here](https://github.com/oracle/oci-java-sdk/blob/master/bmc-examples/src/main/java/EmailServiceExample.java)
- Added support for paravirtualized volume attachments in Core Services. An example can be found [here](https://github.com/oracle/oci-java-sdk/blob/master/bmc-examples/src/main/java/VolumeAttachmentExample.java)
- Added support for variable size boot volumes in Core Services

## Changed
- Allowing additional client configurators, and starting builder pattern for clients
- Added an explicit pagination example [here](https://github.com/oracle/oci-java-sdk/blob/master/bmc-examples/src/main/java/PaginationExample.java)
- Updated [ListAuditEventsExample](https://github.com/oracle/oci-java-sdk/blob/master/bmc-examples/src/main/java/ListAuditEventsExample.java) to show other pagination techniques

## 1.2.28 - 2018-02-22

### Added
- Added support for the File Storage Service. An example on how to call this service can be found [here](https://github.com/oracle/oci-java-sdk/blob/master/bmc-examples/src/main/java/FileStorageServiceExample.java)
- Added support for tagging Bucket resources in the Object Storage Service
- Added support for specifying a restore period for archived objects in the `restoreObjects` operation of the Object Storage service
- Added `paginators` to provide an `Iterable` interface over list operations offered by the SDK

## 1.2.27 - 2018-02-08

### Fixed
- Bug fix for not serializing dates in request bodies correctly to RFC-3339

### Added
- Support for DNS Service. An example of calling this service is available [here](https://github.com/oracle/oci-java-sdk/blob/master/bmc-examples/src/main/java/DnsExample.java)
- Support for Reserved Public IPs in Virtual Networking Service
- Support for path route sets in Load Balancing Service
- Support for automated and policy-based backups, read-only volume attachments, and incremental backups in Block Storage Service
- Support for filtering by backupId in ListDbSystems operation in Database Service

## 1.2.23 - 2018-01-29

### Fixed
- Javadoc for the Object Storage Service is being generated again

## 1.2.22 - 2018-01-25

### Added
- Support for VNC console connections in Compute Service
- Support for using the `ObjectReadWithoutList` public access type when creating and updating buckets
- Support for dynamic groups in Identity Service
- Support for instance principals authentication when calling Oracle Cloud Infrastructure services, an example can be found on [GitHub](https://github.com/oracle/oci-java-sdk/blob/master/bmc-examples/src/main/java/InstancePrincipalsAuthenticationDetailsProviderExample.java)
- Support for configuring idle timeout for listeners in Load Balancer Service
- Better documentation on every model class on how the change in version [1.2.16 - 2017-10-12](#1216---2017-10-12) to only serialize and transmit fields that were explicitly set to null affects the `equals(Object)` and `hashCode()` methods

## 1.2.21 - 2018-01-11

### Added
- Support for tagging:
  - Support for creating, updating, retrieving and listing tags and tag namespaces (these operations can be found in Identity Service)
  - Support for adding freeform and defined tags to resources in Core Services (Networking, Compute, and Block Volume) and Identity Service
- Support for bringing your own custom image for emulation mode virtual machines in Compute Service

## 1.2.20 - 2017-12-11

### Added
- Support for retrieving custom operation metadata, such as the OCID of a resource, from responsePayload attribute on the AuditEvent model of the Audit Service
- Support for public peering for FastConnect
- Support for specifying an authorized entity name in a Letter of Authority for FastConnect
- Support for showing a list of bandwidth shapes for FastConnect provider

### Deprecated
- The `listVirtualCircuitBandwidthShapes` operation in `VirtualNetwork` has been deprecated. Use the `listFastConnectProviderVirtualCircuitBandwidthShapes` operation instead
- When using `CreateVirtualCircuitDetails`, supplying a `providerName` is deprecated and `providerServiceId` should be used instead

## 1.2.18 - 2017-11-27

### Changed
- Passphrases are now passed as char[] instead of as String
- Requests are now buffered in memory by default, except by the ObjectStorageClient and ObjectStorageAsyncClient. This allows for better error messages on PUT and POST requests. If you do not want to buffer requests in memory, pass an instance of `com.oracle.bmc.http.DefaultConfigurator.NonBuffering` to the constructor of the client.

### Added
- Support for VCN to VCN peering within region
- Support option for second NIC on X7 bare metal instances
- Support for user-managed boot volumes
- Support for creating database from backup in Database service
- Support for sort and filter in ListLoadBalancers method in Load Balancer Service

### Deprecated
- Methods accepting passphrases as String are deprecated; use char[] instead

## 1.2.17 - 2017-11-02

### Added
- Support for updating audit retention policy in Audit service
- Support for archive storage tier, object rename and namespace metadata in Object Storage service
- Support for fast clones of volumes in Block Storage service
- Support for backup and restore in Database service
- Support for sorting and filtering in list APIs in Core Services

## 1.2.16 - 2017-10-12

### Changed
- Removed javax.validation.constraints annotations from model classes. The annotations were not used, and may not necessarily be the same as the constraints enforced by the services.
- The clients only serialize and transmit fields that were explicitly set. If you want to transmit a field that is `null`, please set it to `null` explicitly.

### Added
- Support for database as a service (DBaaS)
- Support for VNIC routes and source/destination check
- Support for specifying block volume size in GB
- Support for updating console history metadata and specifying a display name when capturing console history
- Support for FRA Region (eu-frankfurt-1)
- Exceptions expose client-side request id in cases of timeout or client-side failure

### Deprecated
- Passing the block volume size in MB is deprecated

## 1.2.15 - 2017-09-11

### Changed
- Maven packages renamed from `oracle-bmc-*` to `oci-*` (group id renamed from `com.oracle.bmc.sdk` to `com.oracle.oci.sdk`)
- Default configuration file location changed from `~/.oraclebmc/config` to `~/.oci/config`; old location deprecated (see "Deprecated" below)

### Added
- Support for instance console connections
- Support for Load Balancer health status API
- Support for compartment renaming
- Support for CustomerSecretKeys management

### Deprecated
- The previous default configuration file location, `~/.oraclebmc/config`, has been deprecated: please use `~/.oci/config` instead. The old location still works, if file at new location does not exist.

## 1.2.13 - 2017-08-10
### Fixed
- Duplicable stream support (https://github.com/oracle/bmcs-java-sdk/issues/11)
- Fixed NullPointerException on invalid PEM key file

## 1.2.12 - 2017-07-20
### Fixed
- Reduced overhead in signing and serialization
- Removed possibility of using different serializer for signing and transmission

### Added
- Support for compute image import/export
- Support for multiple VNICs
- Support for secondary IPs

## 1.2.10 - 2017-06-09
### Added
- Support for object storage pre-authenticated requests and public buckets.
- Support for load balancer session persistence operations.
- Support for VCN local load balancer operations.
- Support for nested instance metadata operations.

## 1.2.8 - 2017-05-18
### Added
- Extended support for FastConnect
- Support for Private VCN
- Support for IAD Region (us-ashburn-1)

## 1.2.7 - 2017-04-27
### Changed
- A new value called UnknownEnumValue has been added to all enums that are used in responses returned from services. If a service returns a value that cannot be recognized by the version of the SDK, then the enum will be set to this value. Previously this would throw an exception.

### Added
- Support for FastConnect
- Support for Load Balancer Service

## 1.2.5 - 2017-04-06
### Changed
- Added opc-client-request-id truncation logic in MultipartObjectAssembler to prevent failures

### Added
- Support for DHCP Search Domain Option
- Support for Compute API 'getWindowsInstanceInitialCredentials'

## 1.2.4 - 2017-03-28
### Fixed
- Allow UUID in path elements
- Better validate path parameters before making requests (https://github.com/oracle/bmcs-java-sdk/issues/5)

### Changed
- Simplified classes that perform signing a little
- Move auth caching to an annotation

### Added
- New low level APIs for multi-part upload in Object Storage
- New high level abstractions for uploading (UploadManager, MultipartObjectAssembler) in Object Storage

## 1.2.3 - 2017-03-16
### Fixed
- Allow service responses to deserialize to base classes when unknown discriminators returned (vs. throwing exceptions)

### Changed
- Added a new layer for authentication details to provide for other forms of keyId based auth

### Added
- New DNS label feature
- New request signer classes to use directly with other HTTP clients
- New client constructors to allow more control over how requests are signed

## 1.2.2 - 2017-02-23
### Fixed
- Bugs in config file parsing

### Changed
- Updated APIs for VCN for stateless security lists
- Updated APIs for Compute for ipxe script support

### Added
- Support for Audit service
- BOM module for SDK
- More examples

## 1.2.0 - 2016-12-16
### Fixed
- Minor bug fixes from Fortify results
- 'Accept' content header based on expected response
- Bug in exponential backoff overflow

### Changed
- Build configuration (pom.xml files) greatly simplified
- Updated APIs for Object Storage
- Updated documentation
- Customizable request signer

## 1.1.0 - 2016-11-18
### Fixed
- Prevent NPE when no content-type header returned
- Waiter for DrgAttachment handles 404s for Detached state now
- Encoding all path and query parameters

### Changed
- Improved exception messaging when parsing private keys
- Annotations for internal classes exposed for documentation only
- Minor update to core/virtual network APIs and docs
- Doc updates

### Added
- 'content-*' headers can be set when calling PutObject in Object Storage Service
- Warning messages if auth key OCIDs do not match expected format
- Simplifications to load config from default location ("~/.oraclebmc/config")

## 1.0.1 - 2016-11-15
### Fixed
- Removed usage of the Grizzly Jersey connector, which was causing problems with PUT/POST requests

## 1.0.0 - 2016-10-20
### Added
- Initial Release
- Support added for Core Services, Identity Service, Object Storage Service<|MERGE_RESOLUTION|>--- conflicted
+++ resolved
@@ -3,8 +3,6 @@
 
 The format is based on [Keep a Changelog](http://keepachangelog.com/).
 
-<<<<<<< HEAD
-=======
 ## 1.15.1 - 2020-03-17
 ### Added
 - Support for serial console connections in the Database service
@@ -21,7 +19,6 @@
 - To allow retries, the `MultipartObjectAssembler` of the Object Storage upload manager will always allow overwriting existing parts.
 - The `com.oracle.bmc.database.model.AutonomousExadataInfrastructureMaintenanceWindow` class and the `com.oracle.bmc.database.model.AutonomousExadataInfrastructureMaintenanceWindow$DayOfWeek` enum were removed. They were extraneous and not in use anywhere in the API.
 
->>>>>>> 5189ef65
 ## 1.14.0 - 2020-03-10
 ### Added
 - Support for Events service integration with alerts in the Budgets service
