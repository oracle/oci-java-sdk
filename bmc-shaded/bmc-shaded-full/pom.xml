<?xml version='1.0' encoding='UTF-8'?>
<project xmlns="http://maven.apache.org/POM/4.0.0" xmlns:xsi="http://www.w3.org/2001/XMLSchema-instance" xsi:schemaLocation="http://maven.apache.org/POM/4.0.0 http://maven.apache.org/xsd/maven-4.0.0.xsd">
  <modelVersion>4.0.0</modelVersion>
  <parent>
    <groupId>com.oracle.oci.sdk</groupId>
    <artifactId>oci-java-sdk-shaded</artifactId>
<<<<<<< HEAD
    <version>1.14.0</version>
=======
    <version>1.15.1</version>
>>>>>>> 5189ef65
    <relativePath>../pom.xml</relativePath>
  </parent>
  <artifactId>oci-java-sdk-shaded-full</artifactId>
  <name>Oracle Cloud Infrastructure SDK - Shaded Distribution</name>
  <description>This project contains the SDK distribution used for Oracle Cloud Infrastructure, and all the dependencies that can be shaded. It also has Maven dependencies that cannot be shaded. Therefore, use this module to depend on the shaded distribution via Maven -- it will shade everything that can be shaded, and automatically pull in the other dependencies.</description>
  <url>https://docs.cloud.oracle.com/Content/API/SDKDocs/javasdk.htm</url>
  <dependencies>
    <dependency>
      <groupId>org.slf4j</groupId>
      <artifactId>slf4j-api</artifactId>
      <version>${slf4j.version}</version>
    </dependency>
    <dependency>
      <groupId>org.bouncycastle</groupId>
      <artifactId>bcpkix-jdk15on</artifactId>
      <version>${bouncycastle.version}</version>
    </dependency>
    <dependency>
      <groupId>org.bouncycastle</groupId>
      <artifactId>bcprov-jdk15on</artifactId>
      <version>${bouncycastle.version}</version>
    </dependency>
  </dependencies>
</project><|MERGE_RESOLUTION|>--- conflicted
+++ resolved
@@ -4,11 +4,7 @@
   <parent>
     <groupId>com.oracle.oci.sdk</groupId>
     <artifactId>oci-java-sdk-shaded</artifactId>
-<<<<<<< HEAD
-    <version>1.14.0</version>
-=======
     <version>1.15.1</version>
->>>>>>> 5189ef65
     <relativePath>../pom.xml</relativePath>
   </parent>
   <artifactId>oci-java-sdk-shaded-full</artifactId>
