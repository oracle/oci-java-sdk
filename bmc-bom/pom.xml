--- conflicted
+++ resolved
@@ -107,15 +107,6 @@
       </dependency>
       <dependency>
         <groupId>com.oracle.oci.sdk</groupId>
-<<<<<<< HEAD
-=======
-        <artifactId>oci-java-sdk-resourcesearch</artifactId>
-        <version>1.17.4</version>
-        <optional>false</optional>
-      </dependency>
-      <dependency>
-        <groupId>com.oracle.oci.sdk</groupId>
->>>>>>> 874083e8
         <artifactId>oci-java-sdk-addons-apache</artifactId>
         <version>1.17.4</version>
         <optional>false</optional>
